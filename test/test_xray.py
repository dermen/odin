
"""
Tests: src/python/xray.py
"""

import os, sys
import warnings
from nose import SkipTest

from odin import xray, utils, parse, structure, math2, utils
from odin.testing import skip, ref_file, expected_failure, brute_force_masked_correlation
from odin.refdata import cromer_mann_params
from mdtraj import trajectory, io
from odin import corr

try:
    from odin import gpuscatter
    GPU = True
except ImportError as e:
    GPU = False

import numpy as np
from numpy.testing import (assert_almost_equal, assert_array_almost_equal, 
                           assert_allclose, assert_array_equal)

import logging
logger = logging.getLogger(__name__)
logger.setLevel(logging.DEBUG)
logging.basicConfig()


class TestBeam(object):
    
    def setup(self):
        self.n_photons = 100.0
        
    def test_unit_convs(self):
        beam = xray.Beam(self.n_photons, energy=1.0)
        assert_allclose(beam.wavelength, 12.398, rtol=1e-3)
        assert_allclose(beam.frequency, 2.4190e17, rtol=1e-3)
        assert_allclose(beam.wavenumber, (2.0 * np.pi)/12.398, rtol=1e-3)
    
        
class TestBasisGrid(object):
    
    def setup(self):
        self.p = np.array([0.0, 0.0, 1.0])
        self.s = np.array([1.0, 0.0, 0.0])
        self.f = np.array([0.0, 2.0, 0.0])
        self.shape = (10, 10)
        self.grid_list = [(self.p, self.s, self.f, self.shape)]
        self.bg = xray.BasisGrid(self.grid_list)
        
    def test_add_grid(self):
        nbg = xray.BasisGrid()
        nbg.add_grid(*self.grid_list[0])
        assert_array_almost_equal(nbg.to_explicit(), self.bg.to_explicit())
    
    def test_add_using_center(self):
        center = np.array([4.5, 9, 1.0])
        nbg = xray.BasisGrid()
        nbg.add_grid_using_center(center, self.s, self.f, self.shape)
        assert_array_almost_equal(nbg.to_explicit(), self.bg.to_explicit())
        
    def test_num_pixels(self):
        assert self.bg.num_pixels == np.product(self.shape)
        
    def test_grid_corners(self):
        c = self.bg.get_grid_corners(0)
        assert_array_almost_equal(c[0,:], self.p)
        assert_array_almost_equal(c[2,:], np.array([1.0*10, 0.0, 1.0])) # slow
        assert_array_almost_equal(c[1,:], np.array([0.0, 2.0*10, 1.0])) # fast
        assert_array_almost_equal(c[3,:], np.array([1.0*10, 2.0*10, 1.0]))
        
    def test_get_grid(self):
        assert self.bg.get_grid(0) == self.grid_list[0]
        
    def test_to_explicit(self):
        ref = np.zeros((100,3))
        mg = np.mgrid[0:9:10j,0:18:10j]
        ref[:,0] = mg[0].flatten()
        ref[:,1] = mg[1].flatten()
        ref[:,2] = 1.0
        assert_array_almost_equal(self.bg.to_explicit(), ref)
        
    def test_grid_as_explicit(self):
        ref = np.zeros((10,10,3))
        mg = np.mgrid[0:9:10j,0:18:10j]
        ref[:,:,0] = mg[0]
        ref[:,:,1] = mg[1]
        ref[:,:,2] = 1.0
        assert_array_almost_equal(self.bg.grid_as_explicit(0), ref)
    
        
class TestDetector(object):
    
    def setup(self):
        self.spacing   = 0.05
        self.lim       = 10.0
        self.energy    = 0.7293
        self.n_photons = 100.0
        self.l         = 50.0
        self.d = xray.Detector.generic(spacing = self.spacing,
                                       lim = self.lim,
                                       energy = self.energy,
                                       photons_scattered_per_shot = self.n_photons,
                                       l = self.l)
                                       
    def test_implicit_to_explicit(self):
        xyz_imp = self.d.real
        self.d.implicit_to_explicit()
        assert_array_almost_equal(xyz_imp, self.d.real)
        
    def test_evaluate_qmag(self):
        # doubles as a test for _evaluate_theta
        x = np.zeros((5, 3))
        x[:,0] = np.random.randn(5)
        x[:,2] = self.l
        
        S = x.copy()
        S = S / np.sqrt( np.sum( np.power(S, 2), axis=1 ) )[:,None]
        S -= self.d.beam_vector
        
        b = xray.Beam(1, energy=self.energy)
        qref = b.k * np.sqrt( np.sum( np.power(S, 2), axis=1 ) )
        
        qmag = self.d.evaluate_qmag(x)
        assert_allclose(qref, qmag)
        
    def test_recpolar_n_reciprocal(self):
        q1 = np.sqrt( np.sum( np.power(self.d.reciprocal,2), axis=1) )
        q2 = self.d.recpolar[:,0]
        assert_array_almost_equal(q1, q2)
        
    def test_polar_space(self):
        
        # this is the "generic" detector in real space
        x = np.arange(-self.lim, self.lim+self.spacing, self.spacing)
        xx, yy = np.meshgrid(x, x)
        
        # one slice along the horizontal direction in real space
        r     = self.d.polar[:,0]
        theta = self.d.polar[:,1]
        phi   = self.d.polar[:,2]
        
        x = r * np.sin(theta) * np.cos(phi)
        y = r * np.sin(theta) * np.sin(phi)
        z = r * np.cos(theta)
        
        assert_array_almost_equal(yy.flatten(), x)
        assert_array_almost_equal(xx.flatten(), y)
   
    def test_reciprocal_space(self):
        qx = self.d.reciprocal[:,0]
        qy = self.d.reciprocal[:,1]
        
        Shat    = self.d._unit_vector(self.d.real)
        Sx_unit = Shat[:,0]
        Sy_unit = Shat[:,1]
        
        assert_array_almost_equal(qx/self.d.k, Sx_unit)
        assert_array_almost_equal(qy/self.d.k, Sy_unit)
   
    def test_recpolar_space(self):
                
        # build a reference conversion, using a different geometrical calc
        ref1 = np.zeros(self.d.xyz.shape)
        hd = np.sqrt( np.power(self.d.xyz[:,0], 2) + np.power(self.d.xyz[:,1], 2) )
        
        # |q| = k*sqrt{ 2 - 2 cos(theta) }
        ref1[:,0] = self.d.k * np.sqrt( 2.0 - 2.0 * np.cos(self.d.polar[:,1]) )
        
        # q_theta = theta / 2 (one-theta convention)
        ref1[:,1] = self.d.polar[:,1] / 2.0 # not working atm
        
        # q_phi is the same as polar
        ref1[:,2] = self.d.polar[:,2].copy()
        
        assert_array_almost_equal(ref1[:,0], self.d.recpolar[:,0], err_msg='|q|')
        assert_array_almost_equal(ref1[:,1], self.d.recpolar[:,1], err_msg='theta')
        assert_array_almost_equal(ref1[:,2], self.d.recpolar[:,2], err_msg='phi')
        
    def test_compute_intersect(self):
        
        # build a simple grid and turn it into a detector
        bg = xray.BasisGrid()
        p = np.array([0.0, 0.0, 1.0])
        s = np.array([1.0, 0.0, 0.0])
        f = np.array([0.0, 1.0, 0.0])
        shape = (10, 10)
        bg.add_grid(p, s, f, shape)
        d = xray.Detector(bg, 2.0*np.pi/1.4)
        
        # compute a set of q-vectors corresponding to a slightly offset grid
        xyz_grid = bg.to_explicit()
        xyz_off = xyz_grid.copy()
        xyz_off[:,0] += 0.5
        xyz_off[:,1] += 0.5
        q_vectors = d._real_to_reciprocal(xyz_off)
        
        # b/c s/f vectors are unit vectors, where they intersect s/f is simply
        # their coordinates. The last row and column will miss, however        
        intersect_ref = np.logical_and( (xyz_off[:,0] <= 9.0),
                                        (xyz_off[:,1] <= 9.0) )
                                        
        pix_ref = xyz_off[intersect_ref,:2]
        
        # compute the intersection from code
        pix, intersect = d._compute_intersections(q_vectors, 0) # 0 --> grid_index
        print pix, intersect
        
        assert_array_almost_equal(intersect_ref, intersect)
        assert_array_almost_equal(pix_ref, pix)
        
    def test_serialization(self):
        s = self.d._to_serial()
        d2 = xray.Detector._from_serial(s)
        assert_array_almost_equal(d2.xyz, self.d.xyz)
        
    def test_io(self):
        if os.path.exists('r.dtc'): os.system('rm r.dtc')
        self.d.save('r.dtc')
        d = xray.Detector.load('r.dtc')
        if os.path.exists('r.dtc'): os.system('rm r.dtc') 
        assert_array_almost_equal(d.xyz, self.d.xyz)
        
    def test_q_max(self):
        ref_q_max = np.max(self.d.recpolar[:,0])
        assert_almost_equal(self.d.q_max, ref_q_max, decimal=2)
        
        
class TestFilter(object):
        
    def setup(self):
        self.d = xray.Detector.generic(spacing=0.4)
        self.i = np.abs( np.random.randn(self.d.xyz.shape[0]) )
        self.shot = xray.Shotset(self.i, self.d)
        self.i_shape = self.d.xyz.shape[0]
        
    @skip
    def test_generic(self):
        p_args = (0.9, self.shot.detector)
        flt = xray.ImageFilter(abs_std=3.0, polarization=p_args, border_pixels=4)
        new_i = flt(self.i, intensities_shape=self.i_shape)
        
    def test_hot(self):
        # currently just smoke test... todo : real test
        flt = xray.ImageFilter()
        flt.hot_pixels(abs_std=3.0)
        new_i = flt(self.i, intensities_shape=self.i_shape)
        
    @skip
    def test_polarization(self):
        
        # todo : need to figure out correct formula
        
        P = 0.9 # arb. choice of polarization factor
        
        flt = xray.ImageFilter()
        flt.polarization(P, self.shot.detector)
        new_i, mask = flt(self.i, intensities_shape=self.i_shape)
        
        thetas = self.shot.detector.polar[:,1].copy() / 2.0 # this is the crystallographic theta
        phis   = self.shot.detector.polar[:,2].copy()
        
        cf  = ( 1.0 + P ) * ( 1.0 - np.power( np.sin(thetas) * np.cos(phis), 2 ))
        cf += ( 1.0 - P ) * ( 1.0 - np.power( np.sin(thetas) * np.sin(phis), 2 ))
        ref_i = self.i / cf
             
        # all that really matters is that the ratio of the intensities is the
        # same for all pixels -- intensity units are arbitrary
        ratio = new_i / ref_i
        
        import matplotlib.pyplot as plt
        plt.hist(ratio,100)
        plt.show()
        
        assert np.all(mask == False)
        assert_allclose(ratio - ratio.mean(), np.zeros(len(ratio)))
        
    @skip
    def test_detector_mask(self):
        # answer confirmed visually
        cbf = parse.CBF( ref_file('test1.cbf') )
        intensities = cbf.intensities.reshape(cbf.intensities_shape)
        flt = xray.ImageFilter()
        flt.detector_mask(border_pixels=4)
        i, mask = flt(intensities)
        ref_mask = np.load( ref_file('hist_mask_wborder.npz') )['arr_0']
        assert_array_almost_equal(mask, ref_mask)
        
    def test_histogram_segmentation(self):
        # answer confirmed visually
        cbf = parse.CBF( ref_file('test1.cbf') )
        intensities = cbf.intensities.reshape(cbf.intensities_shape)
        flt = xray.ImageFilter()
        flt._intensities_shape = cbf.intensities_shape
        mask = flt._find_detector_mask(intensities)
        ref_mask = np.load( ref_file('hist_mask.npz') )['arr_0']
        assert_array_almost_equal(mask, ref_mask)
        
    def test_borders(self):
        # answer confirmed visually
        cbf = parse.CBF( ref_file('test1.cbf') )
        intensities = cbf.intensities.reshape(cbf.intensities_shape)
        flt = xray.ImageFilter()
        flt._intensities_shape = cbf.intensities_shape
        mask = flt._find_detector_mask(intensities)
        mask = flt._mask_border(mask, 4)
        ref_mask = np.load( ref_file('hist_mask_wborder.npz') )['arr_0']
        assert_array_almost_equal(mask, ref_mask)
        
        
class TestShotset(object):
        
    def setup(self):
        self.q_values = np.array([1.0, 2.0])
        self.num_phi  = 360
        self.l = 50.0
        self.d = xray.Detector.generic(spacing=0.4, l=self.l)
        self.i = np.abs( np.random.randn(self.d.num_pixels) )
        self.t = trajectory.load(ref_file('ala2.pdb'))
        self.shot = xray.Shotset(self.i, self.d)
        
    def test_mask_argument(self):
        # simple smoke test to make sure we can interpolate with a mask
        q_value = np.array([1.0, 2.0])
        num_phi = 360
        mask = np.random.binomial(1, 0.1, size=self.i.shape)
        s = xray.Shotset(self.i, self.d, mask=mask)
        s.interpolate_to_polar()
        
    # missing test: test_assemble (ok for now)
        
    def test_polar_grid(self):
        pg = self.shot.polar_grid([1.0], 360)
        pg_ref = np.zeros((360, 2))
        pg_ref[:,0] = 1.0
        pg_ref[:,1] = np.linspace(0.0, 2.0*np.pi, num=360)
        assert_array_almost_equal(pg, pg_ref)
        
    def test_polar_grid_as_cart(self):
        pg = self.shot.polar_grid(self.q_values, self.num_phi)
        pgc = self.shot.polar_grid_as_cart(self.q_values, self.num_phi)
        mag = np.sqrt(np.sum(np.power(pgc,2), axis=1))
        assert_array_almost_equal( mag, pg[:,0] )
        maxq = self.q_values.max()
        assert np.all( mag <= (maxq + 1e-6) )
        
    def test_interpolate_to_polar(self):
        # doubles as a test for _implicit_interpolation
        q_values = np.array([2.0, 2.67, 3.0]) # should be a peak at |q|=2.67
        t = structure.load_coor(ref_file('gold1k.coor'))
        s = xray.Shotset.simulate(t, self.d, 3, 1)
        pi, pm = s.interpolate_to_polar(q_values=q_values)
        pi = pi.reshape(360,len(q_values))
        ip = pi.sum(1) # should be a peak at |q|=2.67
        assert ip[1] > ip[0]
        assert ip[1] > ip[2]
        
    def test_explicit_interpolation(self):
        # doubles as a test for _implicit_interpolation
        q_values = np.array([2.0, 2.67, 3.0]) # should be a peak at |q|=2.67
        t = structure.load_coor(ref_file('gold1k.coor'))
        self.d.implicit_to_explicit()
        s = xray.Shotset.simulate(t, self.d, 3, 1)
        pi, pm = s.interpolate_to_polar(q_values=q_values)
        pi = pi.reshape(360,len(q_values))
        ip = pi.sum(0) # should be a peak at |q|=2.67
        assert ip[1] > ip[0]
        assert ip[1] > ip[2]
        
        assert False # there is a bug somewhere... (visual)
        
    def test_interpolation_consistency(self):
        q_values = np.array([0.2, 0.4])
        de = xray.Detector.generic(spacing=0.4, force_explicit=True)
        s1 = xray.Shotset(self.i, self.d)
        s2 = xray.Shotset(self.i, de)
        p1, m1 = s1.interpolate_to_polar(q_values=q_values)
        p2, m2 = s2.interpolate_to_polar(q_values=q_values)
        assert_allclose(p1, p2, err_msg='interp intensities dont match')
        assert_allclose(m1, m2, err_msg='polar masks dont match')
        
    def test_i_profile(self):
        # doubles as a test for intensity_maxima()
        t = structure.load_coor(ref_file('gold1k.coor'))
        s = xray.Shotset.simulate(t, self.d, 5, 1)
        p = s.intensity_profile()
        m = s.intensity_maxima()
        assert np.any(np.abs(p[m,0] - 2.67) < 1e-1) # |q| = 2.67 is in {maxima}
        
    def test_rotated_beam(self):
        raise NotImplementedError('test not in')
                
    def test_sim(self):
        if not GPU: raise SkipTest
        shot = xray.Shotset.simulate(self.t, 512, self.d)
     
    def test_simulate_cpu_only(self):
        d = xray.Detector.generic(spacing=0.6)
        x = xray.Shotset.simulate(self.t, d, 1, 1)
        
    def test_simulate_gpu_only(self):
        if not GPU: raise SkipTest
        d = xray.Detector.generic(spacing=0.6)
        x = xray.Shotset.simulate(self.t, d, 512, 1)
            
    def test_simulate_gpu_and_cpu(self):
        if not GPU: raise SkipTest
        d = xray.Detector.generic(spacing=0.6)
        x = xray.Shotset.simulate(self.t, d, 513, 1)
        
    def test_to_rings(self):
        shot_ip = self.shot.intensity_profile(0.1)
        q_values = shot_ip[:,0]
        rings = self.shot.to_rings(q_values)
        rings_ip = rings.intensity_profile()
        assert_allclose(rings_ip[:,0], shot_ip[:,0], err_msg='test impl error')
        assert_allclose(rings_ip, shot_ip, err_msg='intensity mismatch', rtol=0.25)
        
    def test_io(self):
        if os.path.exists('test.shot'): os.remove('test.shot')
        self.shot.save('test.shot')
        s = xray.Shotset.load('test.shot')
        if os.path.exists('test.shot'): os.remove('test.shot')
        assert_array_almost_equal(s.intensity_profile(),
                                  self.shot.intensity_profile() )
        
    def test_iter_n_slice(self):
        s = self.shot[0]
        assert len(s) == 1
        
    def test_add_n_len(self):
        ss = self.shot + self.shot
        assert len(ss) == 2 * len(self.shot)

        
class TestRings(object):
    
    def setup(self):
        self.q_values = np.array([1.0, 2.0])
        self.num_phi  = 360
        self.traj     = trajectory.load(ref_file('ala2.pdb'))
        self.rings    = xray.Rings.simulate(self.traj, 1, self.q_values, 
                                            self.num_phi, 2) # 1 molec, 2 shots
                              
    def test_sanity(self):
        assert self.rings.polar_intensities.shape == (2, len(self.q_values), self.num_phi)
                                            
    def test_simulation(self):        
        rings = xray.Rings.simulate(self.traj, 1, self.q_values, 
                                    self.num_phi, 1) # 1 molec, 1 shots
        # todo: better than smoke test
                                      
    def test_q_index(self):
        assert self.rings.q_index(1.0) == 0
        assert self.rings.q_index(2.0) == 1
        
    def test_intensity_profile(self):
        q_values = [2.4, 2.67, 3.0] # should be a peak at |q|=2.67
        t = structure.load_coor(ref_file('gold1k.coor'))
        rings = xray.Rings.simulate(t, 10, q_values, self.num_phi, 1) # 3 molec, 1 shots
        ip = rings.intensity_profile()
        assert ip[1,1] > ip[0,1]
        assert ip[1,1] > ip[2,1]
        
    def test_brute_correlation_wo_mask(self):
        # this might be better somewhere else, but is here for now
        x = np.random.randn(100) + 0.1 * np.arange(100)
        x_bar = np.mean(x)
        x -= x_bar
        mask = np.ones(100, dtype=np.bool)
        
        c = brute_force_masked_correlation(x, mask)
        ref = np.zeros(100)
        
        for i in range(100):
            ref[i] = np.correlate(x, np.roll(x, i))
        ref /= ref[0]
            
        assert_allclose(ref, c)
<<<<<<< HEAD
=======
            
    def test_correlation_w_mask(self):
        # brute force compute the correlator, skipping over gaps
        raise NotImplementedError('test not finished')
        
        # set up a rings obj with a mask
        rings = xray.Rings.simulate(self.traj, 1, self.q_values, self.num_phi, 1)
        polar_intensities = rings.polar_intensities
        polar_mask = np.random.binomial(1, 0.75, size=polar_intensities.shape[1:]).astype(np.bool)
        rings = xray.Rings(self.q_values, polar_intensities, self.rings.k,
                           polar_mask=polar_mask)
        
        # compute a reference autocorrelator for the first ring
        pm = polar_mask[0,:].flatten()
        x = polar_intensities[0,0,:].flatten()
        ref_corr = brute_force_masked_correlation(x, pm)
        
        # compute the correlator the usual way & compare
        corr = np.zeros(rings.num_phi)
        for delta in range(rings.num_phi):
            corr[delta] = rings._correlate_by_index(0, 0, delta)
        
        assert_allclose(ref_corr, corr, rtol=1e-03)
>>>>>>> 0cf37417
        
    def test_corr_ring(self):
        
        q1 = 1.0 # chosen arb.
        q_ind = self.rings.q_index(q1)
        
        ring = self.rings.correlate_intra(q1, q1)
        
        # reference computation
        x = self.rings.polar_intensities[0,q_ind,:].flatten()
        y = self.rings.polar_intensities[0,q_ind,:].flatten()
        assert len(x) == len(y)
        
        xx = x -x.mean()
        yy = y - y.mean()
        

#	this test might fail if np.correlate considers the 0 values... -dermen
        ref = np.zeros(len(xx))
        for i in range(len(xx)):
            ref[i] = np.correlate(xx, np.roll(yy, i))
        ref /= ( x.mean()*y.mean() )
        assert_allclose(ref, ring)
        
    def test_corr_ring_w_mask(self):
        raise NotImplementedError('test not finished')
        # set up a rings obj with a mask
        rings = xray.Rings.simulate(self.traj, 1, self.q_values, self.num_phi, 1)
        polar_intensities = rings.polar_intensities
        polar_mask = np.random.binomial(1, 0.75, size=polar_intensities.shape[1:]).astype(np.bool)
        rings = xray.Rings(self.q_values, polar_intensities, self.rings.k,
                           polar_mask=polar_mask)
        
        # compute a reference autocorrelator for the first ring
        pm = polar_mask[0,:].flatten()
        x = rings.polar_intensities[0,0,:].flatten()
        ref_corr = brute_force_masked_correlation(x, pm)
        
        # compute the correlator the usual way & compare
	corr = corr.correlate(x*pm,x*pm )
        #corr = rings._correlate_ring_by_index(0, 0)
        
        assert_allclose(ref_corr, corr, rtol=1e-03)
        
    def test_correlate_inters(self):
        # inject a specific and carefully engineered test case into a Rings obj
        pass
        
    def test_coefficients_smoke(self):
        order = 6
        cl = self.rings.legendre(order)
        assert cl.shape == (order, self.rings.num_q, self.rings.num_q)
        
    def test_coefficients(self):
        
        order = 10000
        q1 = 0
        q2 = 0
        cl = self.rings.legendre(order)[:,q1,q1] # keep only q1, q1 correlation
        assert len(cl) == order
        
        # compute the values of psi to use
        t1 = np.arctan( self.rings.q_values[q1] / (2.0*self.rings.k) )
        t2 = np.arctan( self.rings.q_values[q2] / (2.0*self.rings.k) )
        psi = np.arccos( np.cos(t1)*np.cos(t2) + np.sin(t1)*np.sin(t2) \
                         * np.cos( self.rings.phi_values * 2. * \
                         np.pi/float(self.rings.num_phi) ) )
                         
        # reconstruct the correlation function
        pred = np.polynomial.legendre.legval(np.cos(psi), cl)
        
        # make sure it matches up with the raw correlation
        ring = self.rings._correlate_ring_by_index(q1, q2)
        
        # this is a high tol, but it's workin --TJL
        assert_allclose(pred, ring, rtol=0.25)
        
    def test_io(self):
        self.rings.save('test.ring')
        r = xray.Rings.load('test.ring')
        os.remove('test.ring')
        assert np.all( self.rings.polar_intensities == r.polar_intensities)
        

class TestMisc(object):
    
    def test_q_values(self):
        
        q_values = np.array([1.0, 2.0, 3.0])
        num_phi = 360
        k = 2.0 * np.pi / 1.4
        
        qxyz = xray._q_grid_as_xyz(q_values, num_phi, k)
        
        # assert that the above vectors are the correct length
        assert np.all( np.abs( np.sqrt( np.sum( np.power(qxyz,2), axis=1 ) ) - \
                               np.repeat(q_values, num_phi)) < 1e-6 )
                               
    def test_iprofile_consistency(self):
        
        t = structure.load_coor(ref_file('gold1k.coor'))
        d = xray.Detector.generic()
        s = xray.Shotset.simulate(t, d, 5, 1)
        
        q_values = np.arange(1.0, 4.0, 0.02)
        num_phi = 360
        
        # compute from polar interp
        pi, pm = s._implicit_interpolation(q_values, num_phi)
        pi = pi.reshape(len(q_values), num_phi)
        ip1 = np.zeros((len(q_values), 2))
        ip1[:,0] = q_values
        ip1[:,1] = pi.sum(1)
        
        # compute from detector
        ip2 = s.intensity_profile()

        # compute from rings
        r = xray.Rings.simulate(t, 5, q_values, 360, 1) 
        ip3 = r.intensity_profile()
                               
        # make sure maxima are all similar
        m1 = ip1[utils.maxima(ip1[:,1]),0]
        m2 = ip2[utils.maxima(ip2[:,1]),0]
        m3 = ip3[utils.maxima(ip3[:,1]),0]
        
        assert_allclose(m1, m2)
        assert_allclose(m1, m3)
        assert_allclose(m2, m3)
        <|MERGE_RESOLUTION|>--- conflicted
+++ resolved
@@ -480,32 +480,7 @@
         ref /= ref[0]
             
         assert_allclose(ref, c)
-<<<<<<< HEAD
-=======
-            
-    def test_correlation_w_mask(self):
-        # brute force compute the correlator, skipping over gaps
-        raise NotImplementedError('test not finished')
-        
-        # set up a rings obj with a mask
-        rings = xray.Rings.simulate(self.traj, 1, self.q_values, self.num_phi, 1)
-        polar_intensities = rings.polar_intensities
-        polar_mask = np.random.binomial(1, 0.75, size=polar_intensities.shape[1:]).astype(np.bool)
-        rings = xray.Rings(self.q_values, polar_intensities, self.rings.k,
-                           polar_mask=polar_mask)
-        
-        # compute a reference autocorrelator for the first ring
-        pm = polar_mask[0,:].flatten()
-        x = polar_intensities[0,0,:].flatten()
-        ref_corr = brute_force_masked_correlation(x, pm)
-        
-        # compute the correlator the usual way & compare
-        corr = np.zeros(rings.num_phi)
-        for delta in range(rings.num_phi):
-            corr[delta] = rings._correlate_by_index(0, 0, delta)
-        
-        assert_allclose(ref_corr, corr, rtol=1e-03)
->>>>>>> 0cf37417
+
         
     def test_corr_ring(self):
         
